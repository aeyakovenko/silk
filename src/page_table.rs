--- conflicted
+++ resolved
@@ -31,7 +31,7 @@
 /// it can make.
 /// 3. `Page` entry is similar to an `Account`, but it also has a `contract` that owns it.  That
 ///    tag allows the contract to Write to the memory owned by the page.  Contracts can spend money
-use bincode::{serialize, deserialize};
+use bincode::{deserialize, serialize};
 use rand::{thread_rng, Rng};
 use std::collections::{BTreeMap, HashSet};
 use std::hash::{BuildHasher, Hasher};
@@ -42,38 +42,23 @@
 type PublicKey = [u64; 4];
 type Signature = [u64; 8];
 
-const DEFAULT_CONTRACT: [u64;4] = [0u64;4];
+const DEFAULT_CONTRACT: [u64; 4] = [0u64; 4];
 
 /// SYSTEM interface, same for very contract, methods 0 to 127
 /// method 0
 /// reallocate
 /// spend the funds from the call to the first recepient
-pub fn SYSTEM_0_realloc(call: &Call,
-                        pages: &mut Vec<Page>,
-                        user_data: Vec<u8>) {
-<<<<<<< HEAD
-    let size = deserialize(user_data).unwrap();
-    pages[0].memory.resize(size);
-=======
-    let size = deserialize(&user_data).unwrap();
+pub fn SYSTEM_0_realloc(call: &Call, pages: &mut Vec<Page>, user_data: Vec<u8>) {
     // TODO(anatoly): add a stage to cleanup any pages that do not hold enough balance for the size
-    // of the page 
+    // of the page
     pages[0].memory.resize(size, 0u8);
->>>>>>> 6ad5cb12
 }
 /// method 1
 /// assign
 /// assign the page to a contract
-pub fn SYSTEM_1_assign(call: &Call,
-                       pages: &mut Vec<Page>,
-                       user_data: Vec<u8>) {
-<<<<<<< HEAD
-    let contract = deserialize(user_data).unwrap();
-    if call.contract == DEFAULT_CONTRACT && pages[0].contract == DEFAULT_CONTRACT {
-=======
+pub fn SYSTEM_1_assign(call: &Call, pages: &mut Vec<Page>, user_data: Vec<u8>) {
     let contract = deserialize(&user_data).unwrap();
     if call.contract == DEFAULT_CONTRACT || pages[0].contract == call.contract {
->>>>>>> 6ad5cb12
         pages[0].contract = contract;
     }
 }
@@ -82,14 +67,12 @@
 /// method 128
 /// move_funds
 /// spend the funds from the call to the first recepient
-pub fn DEFAULT_CONTRACT_128_move_funds(call: &Call,
-                  pages: &mut Vec<Page>,
-                  user_data: Vec<u8>) {
+pub fn DEFAULT_CONTRACT_128_move_funds(call: &Call, pages: &mut Vec<Page>, user_data: Vec<u8>) {
     let amount: u64 = deserialize(&user_data).unwrap();
     pages[0].balance -= amount;
     pages[1].balance += amount;
-} 
- 
+}
+
 //157,173 ns/iter vs 125,791 ns/iter with using this hasher, 110,000 ns with u64 as the key
 struct FastHasher {
     //generates some seeds to pluck bytes out of the keys
@@ -196,11 +179,10 @@
 /// Call definition
 #[derive(Serialize, Deserialize, Debug, PartialEq, Eq, Clone)]
 pub struct Call {
-
     /// Signatures and Keys
     /// proofs[0] is the signature
     /// number of proofs of ownership of `inkeys`, `owner` is proven by the signature
-    proofs: Vec<Option<Signature>>, 
+    proofs: Vec<Option<Signature>>,
     /// number of keys to load, aka the to key
     /// inkeys[0] is the caller's key
     keys: Vec<PublicKey>,
@@ -209,8 +191,8 @@
     /// last id PoH observed by the sender
     last_id: u64,
     /// last PoH hash observed by the sender
-    last_hash: Hash, 
- 
+    last_hash: Hash,
+
     /// Program
     /// the address of the program we want to call
     contract: PublicKey,
@@ -229,10 +211,18 @@
 /// TODO: The pipeline will need to pass the `destination` public keys in a side buffer to generalize
 /// this
 impl Call {
-    pub fn new_tx(from: PublicKey, last_id: u64, last_hash: Hash, amount: u64, fee: u64, version: u64, to: PublicKey) -> Self {
+    pub fn new_tx(
+        from: PublicKey,
+        last_id: u64,
+        last_hash: Hash,
+        amount: u64,
+        fee: u64,
+        version: u64,
+        to: PublicKey,
+    ) -> Self {
         Call {
             proofs: vec![],
-            keys: vec![from,to],
+            keys: vec![from, to],
             last_id: last_id,
             last_hash: last_hash,
             contract: DEFAULT_CONTRACT,
@@ -302,10 +292,13 @@
         //holds mem_locks mutex
         let mut mem_locks = self.mem_locks.lock().unwrap();
         for (i, tx) in packet.iter().enumerate() {
-            let collision:u64 = tx.keys.iter().map({|k| mem_locks.contains(k) as u64}).sum();
+            let collision: u64 = tx.keys
+                .iter()
+                .map({ |k| mem_locks.contains(k) as u64 })
+                .sum();
             acquired_memory[i] = collision != 0;
             if collision != 0 {
-                tx.keys.into_iter().map({|k| mem_locks.insert(k)});
+                tx.keys.into_iter().map({ |k| mem_locks.insert(k) });
             }
         }
     }
@@ -358,9 +351,11 @@
             if !from_pages[i] {
                 continue;
             }
-            pages[i] = tx.keys.iter().map(|k| allocated_pages.lookup(k) ).collect();
+            pages[i] = tx.keys.iter().map(|k| allocated_pages.lookup(k)).collect();
             needs_alloc[i] = false;
-            pages[i].iter().map(|x| { needs_alloc[i] |= x.is_none(); });
+            pages[i].iter().map(|x| {
+                needs_alloc[i] |= x.is_none();
+            });
         }
     }
     #[cfg(test)]
@@ -400,7 +395,10 @@
         //with copy and write, and send this table to the vote signer
         for (i, tx) in txs.iter().enumerate() {
             if from_pages[i].is_some() {
-                assert_eq!(tx.call.caller, self.page_table[from_pages[i].unwrap()].owner);
+                assert_eq!(
+                    tx.call.caller,
+                    self.page_table[from_pages[i].unwrap()].owner
+                );
             }
             if to_pages[i].is_some() {
                 assert_eq!(tx.destination, self.page_table[to_pages[i].unwrap()].owner);
@@ -425,7 +423,7 @@
             if !needs_alloc[i] {
                 continue;
             }
-            for (j,call_pages) in pages[i].iter_mut().enumerate() {
+            for (j, call_pages) in pages[i].iter_mut().enumerate() {
                 if call_pages.is_some() {
                     continue;
                 }
@@ -459,15 +457,18 @@
         pages: &Vec<Vec<Option<usize>>>,
         load_pages: &mut Vec<Vec<&mut Page>>,
     ) {
-        for (i,tx) in packet.iter().enumerate() {
-            let to_mems = pages[i].iter().map({|ix| ix.map(&mut self.page_table[ix] as *mut Page});  
-            let mem_refs = unsafe {
-                // This unsafe decouples the liftime of the page from the page_table
-                // this is safe todo while `_allocated_pages` is alive, which indicates that the 
-                // READ lock is alive
-                to_mems.mmap(|x| x as &mut Page).collect()
-            };
-            load_pages[i] = mem_refs; 
+        for (i, tx) in packet.iter().enumerate() {
+            for (j, oix) in pages[i].iter().enumerate() {
+                if let Some(ix) = oix {
+                    let ptr = &mut self.page_table[ix] as *mut Page;
+                    let free_ref = unsafe {
+                        // This unsafe decouples the liftime of the page from the page_table
+                        // this is safe todo while `_allocated_pages` READ lock is alive
+                        x as &mut Page
+                    };
+                    load_pages[i][j] = free_ref;
+                }
+            }
         }
     }
 
@@ -478,80 +479,98 @@
         packet: &Vec<Call>,
         loaded_page_table: &Vec<Option<(Vec<&mut Page>)>>,
     ) {
-        packet.iter().zip(&loaded_page_table).into_par_iter().map(|(tx, maybe_pages)| {
-            if let Some(loaded_pages) = maybe_pages {
-                // Spend the fee first
-                loaded_pages[0].balance -= tx.fee;
-                let pre_call_total_spendable = loaded_pages.map(|(page,proof)| {
-                    if page.contract == tx.contract {
-                        page.balance;
-                    }
-                }).sum();
-
-                let pre_call_total_unspendable = loaded_pages.map(|(page,proof)| {
-                    if page.contract != tx.contract {
-                        page.balance;
-                    }
-                }).sum(); 
-                let pre_call_total = pre_call_total_spendable + pre_call_total_unspendable;
-
-                // TODO(anatoly): Load actual memory
- 
-                let call_pages = loaded_pages.cloned().collect();
-                // Find the method
-                match (tx.contract, tx.method) {
-                    // system interface
-                    // everyone has the same reallocate
-                    (_,0) => SYSTEM_0_realloc(&tx, call_pages, tx.user_data), 
-                    (_,1) => SYSTEM_1_assign(&tx, call_pages, tx.user_data), 
-                    // contract methods
-                    (DEFAULT_CONTRACT,128) => DEFAULT_CONTRACT_128_move_funds(&tx, call_pages, tx.user_data), 
-                    (contract,method) => warn!("unknown contract and method {:x} {:x}", contract,method),
-                };
-
-		        // TODO(anatoly): Verify Memory
-                // Pages owned by the contract are Read/Write,
-                // pages not owned by the contract are
-		        // Read only.  Code should verify memory integrity or
-		        // verify contract bytecode.
-                
-                // verify tokens
-                let after_call_total_spendable = call_pages.map(|(page,proof)| {
-                    if page.contract == tx.contract {
-                        page.balance;
-                    }
-                }).sum();
-                let after_call_total_unspendable = call_pages.map(|page| {
-                    if page.contract != tx.contract {
-                        page.balance;
-                    }
-                }).sum();  
-                let after_call_total = after_call_total_spendable + after_call_total_unspendable;
-
-                //commit
-                if after_call_total == pre_call_total {
-                    if after_call_total_spendable == pre_call_total_spendable {
-                        loaded_pages.zip(call_pages).map(|load,call| {
-                            *load = call;
-                        });
+        packet
+            .iter()
+            .zip(&loaded_page_table)
+            .into_par_iter()
+            .map(|(tx, maybe_pages)| {
+                if let Some(loaded_pages) = maybe_pages {
+                    // Spend the fee first
+                    loaded_pages[0].balance -= tx.fee;
+                    let pre_call_total_spendable = loaded_pages
+                        .map(|(page, proof)| {
+                            if page.contract == tx.contract {
+                                page.balance;
+                            }
+                        })
+                        .sum();
+
+                    let pre_call_total_unspendable = loaded_pages
+                        .map(|(page, proof)| {
+                            if page.contract != tx.contract {
+                                page.balance;
+                            }
+                        })
+                        .sum();
+                    let pre_call_total = pre_call_total_spendable + pre_call_total_unspendable;
+
+                    // TODO(anatoly): Load actual memory
+
+                    let call_pages = loaded_pages.cloned().collect();
+                    // Find the method
+                    match (tx.contract, tx.method) {
+                        // system interface
+                        // everyone has the same reallocate
+                        (_, 0) => SYSTEM_0_realloc(&tx, call_pages, tx.user_data),
+                        (_, 1) => SYSTEM_1_assign(&tx, call_pages, tx.user_data),
+                        // contract methods
+                        (DEFAULT_CONTRACT, 128) => {
+                            DEFAULT_CONTRACT_128_move_funds(&tx, call_pages, tx.user_data)
+                        }
+                        (contract, method) => {
+                            warn!("unknown contract and method {:x} {:x}", contract, method)
+                        }
+                    };
+
+                    // TODO(anatoly): Verify Memory
+                    // Pages owned by the contract are Read/Write,
+                    // pages not owned by the contract are
+                    // Read only.  Code should verify memory integrity or
+                    // verify contract bytecode.
+
+                    // verify tokens
+                    let after_call_total_spendable = call_pages
+                        .map(|(page, proof)| {
+                            if page.contract == tx.contract {
+                                page.balance;
+                            }
+                        })
+                        .sum();
+                    let after_call_total_unspendable = call_pages
+                        .map(|page| {
+                            if page.contract != tx.contract {
+                                page.balance;
+                            }
+                        })
+                        .sum();
+                    let after_call_total =
+                        after_call_total_spendable + after_call_total_unspendable;
+
+                    //commit
+                    if after_call_total == pre_call_total {
+                        if after_call_total_spendable == pre_call_total_spendable {
+                            loaded_pages.zip(call_pages).map(|load, call| {
+                                *load = call;
+                            });
+                        }
                     }
                 }
-            }
-        });
+            });
     }
 
     /// parallel execution of contracts
     /// first we load the pages, then we pass all the pages to `par_execute` function which can
     /// safely call them all in parallel
-    pub fn load_and_execute(&mut self, 
+    pub fn load_and_execute(
+        &mut self,
         packet: &Vec<Call>,
         from_pages: &Vec<Option<usize>>,
         to_pages: &Vec<Vec<usize>>,
         load_pages: &mut Vec<Option<(Vec<&mut Page>)>>,
     ) {
         let allocated_pages = self.allocated_pages.read().unwrap();
-        self.load_pages(&allocated_pages, packet, from_pages, to_pages, load_pages); 
-        Self::par_execute(&allocated_pages, packet, load_pages); 
+        self.load_pages(&allocated_pages, packet, from_pages, to_pages, load_pages);
+        Self::par_execute(&allocated_pages, packet, load_pages);
     }
 
     pub fn get_balance(&self, key: &PublicKey) -> Option<u64> {
@@ -808,8 +827,8 @@
 mod bench {
     extern crate test;
     use self::test::Bencher;
-    use page_table::test::{random_tx};
-    use page_table::{PageTable};
+    use page_table::test::random_tx;
+    use page_table::PageTable;
     use rand;
     use rand::RngCore;
     const N: usize = 256;
